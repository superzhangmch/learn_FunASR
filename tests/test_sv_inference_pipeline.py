--- conflicted
+++ resolved
@@ -19,23 +19,6 @@
             task=Tasks.speaker_verification,
             model='damo/speech_xvector_sv-zh-cn-cnceleb-16k-spk3465-pytorch'
         )
-<<<<<<< HEAD
-
-        # the same speaker
-        rec_result = inference_sv_pipline(audio_in=(
-            'https://isv-data.oss-cn-hangzhou.aliyuncs.com/ics/MaaS/ASR/test_audio/sv_example_enroll.wav',
-            'https://isv-data.oss-cn-hangzhou.aliyuncs.com/ics/MaaS/ASR/test_audio/sv_example_same.wav'))
-        assert abs(rec_result["scores"][0] - 0.85) < 0.1 and abs(rec_result["scores"][1] - 0.14) < 0.1
-        logger.info(f"Similarity {rec_result['scores']}")
-
-        # different speaker
-        rec_result = inference_sv_pipline(audio_in=(
-            'https://isv-data.oss-cn-hangzhou.aliyuncs.com/ics/MaaS/ASR/test_audio/sv_example_enroll.wav',
-            'https://isv-data.oss-cn-hangzhou.aliyuncs.com/ics/MaaS/ASR/test_audio/sv_example_different.wav'))
-        assert abs(rec_result["scores"][0] - 0.0) < 0.1 and abs(rec_result["scores"][1] - 1.0) < 0.1
-        logger.info(f"Similarity {rec_result['scores']}")
-=======
->>>>>>> 613b2f41
 
         # the same speaker
         rec_result = inference_sv_pipline(audio_in=(
