#!/usr/bin/env python3
# -*- encoding: utf-8 -*-
# Copyright FunASR (https://github.com/alibaba-damo-academy/FunASR). All Rights Reserved.
#  MIT License  (https://opensource.org/licenses/MIT)


import codecs
import copy
import logging
import os
import re
import tempfile
from pathlib import Path
from typing import Any
from typing import Dict
from typing import List
from typing import Optional
from typing import Tuple
from typing import Union

import numpy as np
import requests
import torch
from packaging.version import parse as V
from typeguard import check_argument_types
from typeguard import check_return_type
from  funasr.build_utils.build_model_from_file import build_model_from_file
from funasr.models.e2e_asr_contextual_paraformer import NeatContextualParaformer
from funasr.models.e2e_asr_paraformer import BiCifParaformer, ContextualParaformer
from funasr.models.frontend.wav_frontend import WavFrontend, WavFrontendOnline
from funasr.modules.beam_search.beam_search import BeamSearch
from funasr.modules.beam_search.beam_search import Hypothesis
from funasr.modules.beam_search.beam_search_sa_asr import Hypothesis as HypothesisSAASR
from funasr.modules.beam_search.beam_search_transducer import BeamSearchTransducer
from funasr.modules.beam_search.beam_search_transducer import Hypothesis as HypothesisTransducer
from funasr.modules.scorers.ctc import CTCPrefixScorer
from funasr.modules.scorers.length_bonus import LengthBonus
from funasr.build_utils.build_asr_model import frontend_choices
from funasr.text.build_tokenizer import build_tokenizer
from funasr.text.token_id_converter import TokenIDConverter
from funasr.torch_utils.device_funcs import to_device
from funasr.utils.timestamp_tools import ts_prediction_lfr6_standard


class Speech2Text:
    """Speech2Text class

    Examples:
        >>> import soundfile
        >>> speech2text = Speech2Text("asr_config.yml", "asr.pb")
        >>> audio, rate = soundfile.read("speech.wav")
        >>> speech2text(audio)
        [(text, token, token_int, hypothesis object), ...]

    """

    def __init__(
            self,
            asr_train_config: Union[Path, str] = None,
            asr_model_file: Union[Path, str] = None,
            cmvn_file: Union[Path, str] = None,
            lm_train_config: Union[Path, str] = None,
            lm_file: Union[Path, str] = None,
            token_type: str = None,
            bpemodel: str = None,
            device: str = "cpu",
            maxlenratio: float = 0.0,
            minlenratio: float = 0.0,
            batch_size: int = 1,
            dtype: str = "float32",
            beam_size: int = 20,
            ctc_weight: float = 0.5,
            lm_weight: float = 1.0,
            ngram_weight: float = 0.9,
            penalty: float = 0.0,
            nbest: int = 1,
            streaming: bool = False,
            frontend_conf: dict = None,
            **kwargs,
    ):
        assert check_argument_types()

        # 1. Build ASR model
        scorers = {}
        asr_model, asr_train_args = build_model_from_file(
            asr_train_config, asr_model_file, cmvn_file, device
        )
        frontend = None
        if asr_train_args.frontend is not None and asr_train_args.frontend_conf is not None:
            if asr_train_args.frontend == 'wav_frontend':
                frontend = WavFrontend(cmvn_file=cmvn_file, **asr_train_args.frontend_conf)
            else:
                frontend_class = frontend_choices.get_class(asr_train_args.frontend)
                frontend = frontend_class(**asr_train_args.frontend_conf).eval()

        logging.info("asr_model: {}".format(asr_model))
        logging.info("asr_train_args: {}".format(asr_train_args))
        asr_model.to(dtype=getattr(torch, dtype)).eval()

        decoder = asr_model.decoder

        ctc = CTCPrefixScorer(ctc=asr_model.ctc, eos=asr_model.eos)
        token_list = asr_model.token_list
        scorers.update(
            decoder=decoder,
            ctc=ctc,
            length_bonus=LengthBonus(len(token_list)),
        )

        # 2. Build Language model
        if lm_train_config is not None:
            lm, lm_train_args = build_model_from_file(
                lm_train_config, lm_file, None, device
            )
            scorers["lm"] = lm.lm

        # 3. Build ngram model
        # ngram is not supported now
        ngram = None
        scorers["ngram"] = ngram

        # 4. Build BeamSearch object
        # transducer is not supported now
        beam_search_transducer = None
        from funasr.modules.beam_search.beam_search import BeamSearch

        weights = dict(
            decoder=1.0 - ctc_weight,
            ctc=ctc_weight,
            lm=lm_weight,
            ngram=ngram_weight,
            length_bonus=penalty,
        )
        beam_search = BeamSearch(
            beam_size=beam_size,
            weights=weights,
            scorers=scorers,
            sos=asr_model.sos,
            eos=asr_model.eos,
            vocab_size=len(token_list),
            token_list=token_list,
            pre_beam_score_key=None if ctc_weight == 1.0 else "full",
        )

        # 5. [Optional] Build Text converter: e.g. bpe-sym -> Text
        if token_type is None:
            token_type = asr_train_args.token_type
        if bpemodel is None:
            bpemodel = asr_train_args.bpemodel

        if token_type is None:
            tokenizer = None
        elif token_type == "bpe":
            if bpemodel is not None:
                tokenizer = build_tokenizer(token_type=token_type, bpemodel=bpemodel)
            else:
                tokenizer = None
        else:
            tokenizer = build_tokenizer(token_type=token_type)
        converter = TokenIDConverter(token_list=token_list)
        logging.info(f"Text tokenizer: {tokenizer}")

        self.asr_model = asr_model
        self.asr_train_args = asr_train_args
        self.converter = converter
        self.tokenizer = tokenizer
        self.beam_search = beam_search
        self.beam_search_transducer = beam_search_transducer
        self.maxlenratio = maxlenratio
        self.minlenratio = minlenratio
        self.device = device
        self.dtype = dtype
        self.nbest = nbest
        self.frontend = frontend

    @torch.no_grad()
    def __call__(
            self, speech: Union[torch.Tensor, np.ndarray], speech_lengths: Union[torch.Tensor, np.ndarray] = None
    ) -> List[
        Tuple[
            Optional[str],
            List[str],
            List[int],
            Union[Hypothesis],
        ]
    ]:
        """Inference

        Args:
            speech: Input speech data
        Returns:
            text, token, token_int, hyp

        """
        assert check_argument_types()

        # Input as audio signal
        if isinstance(speech, np.ndarray):
            speech = torch.tensor(speech)

        if self.frontend is not None:
            feats, feats_len = self.frontend.forward(speech, speech_lengths)
            feats = to_device(feats, device=self.device)
            feats_len = feats_len.int()
            self.asr_model.frontend = None
        else:
            feats = speech
            feats_len = speech_lengths
        lfr_factor = max(1, (feats.size()[-1] // 80) - 1)
        batch = {"speech": feats, "speech_lengths": feats_len}

        # a. To device
        batch = to_device(batch, device=self.device)

        # b. Forward Encoder
        enc, _ = self.asr_model.encode(**batch)
        if isinstance(enc, tuple):
            enc = enc[0]
        assert len(enc) == 1, len(enc)

        # c. Passed the encoder result and the beam search
        nbest_hyps = self.beam_search(
            x=enc[0], maxlenratio=self.maxlenratio, minlenratio=self.minlenratio
        )

        nbest_hyps = nbest_hyps[: self.nbest]

        results = []
        for hyp in nbest_hyps:
            assert isinstance(hyp, (Hypothesis)), type(hyp)

            # remove sos/eos and get results
            last_pos = -1
            if isinstance(hyp.yseq, list):
                token_int = hyp.yseq[1:last_pos]
            else:
                token_int = hyp.yseq[1:last_pos].tolist()

            # remove blank symbol id, which is assumed to be 0
            token_int = list(filter(lambda x: x != 0, token_int))

            # Change integer-ids to tokens
            token = self.converter.ids2tokens(token_int)

            if self.tokenizer is not None:
                text = self.tokenizer.tokens2text(token)
            else:
                text = None
            results.append((text, token, token_int, hyp))

        assert check_return_type(results)
        return results


class Speech2TextParaformer:
    """Speech2Text class

    Examples:
            >>> import soundfile
            >>> speech2text = Speech2TextParaformer("asr_config.yml", "asr.pb")
            >>> audio, rate = soundfile.read("speech.wav")
            >>> speech2text(audio)
            [(text, token, token_int, hypothesis object), ...]

    """

    def __init__(
            self,
            asr_train_config: Union[Path, str] = None,
            asr_model_file: Union[Path, str] = None,
            cmvn_file: Union[Path, str] = None,
            lm_train_config: Union[Path, str] = None,
            lm_file: Union[Path, str] = None,
            token_type: str = None,
            bpemodel: str = None,
            device: str = "cpu",
            maxlenratio: float = 0.0,
            minlenratio: float = 0.0,
            dtype: str = "float32",
            beam_size: int = 20,
            ctc_weight: float = 0.5,
            lm_weight: float = 1.0,
            ngram_weight: float = 0.9,
            penalty: float = 0.0,
            nbest: int = 1,
            frontend_conf: dict = None,
            hotword_list_or_file: str = None,
            decoding_ind: int = 0,
            **kwargs,
    ):
        assert check_argument_types()

        # 1. Build ASR model
        scorers = {}
        asr_model, asr_train_args = build_model_from_file(
            asr_train_config, asr_model_file, cmvn_file, device, mode="paraformer"
        )
        frontend = None
        if asr_train_args.frontend is not None and asr_train_args.frontend_conf is not None:
            frontend = WavFrontend(cmvn_file=cmvn_file, **asr_train_args.frontend_conf)

        logging.info("asr_model: {}".format(asr_model))
        logging.info("asr_train_args: {}".format(asr_train_args))
        asr_model.to(dtype=getattr(torch, dtype)).eval()

        if asr_model.ctc != None:
            ctc = CTCPrefixScorer(ctc=asr_model.ctc, eos=asr_model.eos)
            scorers.update(
                ctc=ctc
            )
        token_list = asr_model.token_list
        scorers.update(
            length_bonus=LengthBonus(len(token_list)),
        )

        # 2. Build Language model
        if lm_train_config is not None:
            lm, lm_train_args = build_model_from_file(
                lm_train_config, lm_file, None, device, task_name="lm"
            )
            scorers["lm"] = lm.lm

        # 3. Build ngram model
        # ngram is not supported now
        ngram = None
        scorers["ngram"] = ngram

        # 4. Build BeamSearch object
        # transducer is not supported now
        beam_search_transducer = None
        from funasr.modules.beam_search.beam_search import BeamSearchPara as BeamSearch

        weights = dict(
            decoder=1.0 - ctc_weight,
            ctc=ctc_weight,
            lm=lm_weight,
            ngram=ngram_weight,
            length_bonus=penalty,
        )
        beam_search = BeamSearch(
            beam_size=beam_size,
            weights=weights,
            scorers=scorers,
            sos=asr_model.sos,
            eos=asr_model.eos,
            vocab_size=len(token_list),
            token_list=token_list,
            pre_beam_score_key=None if ctc_weight == 1.0 else "full",
        )

        beam_search.to(device=device, dtype=getattr(torch, dtype)).eval()
        for scorer in scorers.values():
            if isinstance(scorer, torch.nn.Module):
                scorer.to(device=device, dtype=getattr(torch, dtype)).eval()

        logging.info(f"Decoding device={device}, dtype={dtype}")

        # 5. [Optional] Build Text converter: e.g. bpe-sym -> Text
        if token_type is None:
            token_type = asr_train_args.token_type
        if bpemodel is None:
            bpemodel = asr_train_args.bpemodel

        if token_type is None:
            tokenizer = None
        elif token_type == "bpe":
            if bpemodel is not None:
                tokenizer = build_tokenizer(token_type=token_type, bpemodel=bpemodel)
            else:
                tokenizer = None
        else:
            tokenizer = build_tokenizer(token_type=token_type)
        converter = TokenIDConverter(token_list=token_list)
        logging.info(f"Text tokenizer: {tokenizer}")

        self.asr_model = asr_model
        self.asr_train_args = asr_train_args
        self.converter = converter
        self.tokenizer = tokenizer

        # 6. [Optional] Build hotword list from str, local file or url
        self.hotword_list = None
        self.hotword_list = self.generate_hotwords_list(hotword_list_or_file)

        is_use_lm = lm_weight != 0.0 and lm_file is not None
        if (ctc_weight == 0.0 or asr_model.ctc == None) and not is_use_lm:
            beam_search = None
        self.beam_search = beam_search
        logging.info(f"Beam_search: {self.beam_search}")
        self.beam_search_transducer = beam_search_transducer
        self.maxlenratio = maxlenratio
        self.minlenratio = minlenratio
        self.device = device
        self.dtype = dtype
        self.nbest = nbest
        self.frontend = frontend
        self.encoder_downsampling_factor = 1
        self.decoding_ind = decoding_ind
        if asr_train_args.encoder == "data2vec_encoder" or asr_train_args.encoder_conf["input_layer"] == "conv2d":
            self.encoder_downsampling_factor = 4

    @torch.no_grad()
    def __call__(
            self, speech: Union[torch.Tensor, np.ndarray], speech_lengths: Union[torch.Tensor, np.ndarray] = None,
            begin_time: int = 0, end_time: int = None,
    ):
        """Inference

        Args:
                speech: Input speech data
        Returns:
                text, token, token_int, hyp

        """
        assert check_argument_types()

        # Input as audio signal
        if isinstance(speech, np.ndarray):
            speech = torch.tensor(speech)

        if self.frontend is not None:
            feats, feats_len = self.frontend.forward(speech, speech_lengths)
            feats = to_device(feats, device=self.device)
            feats_len = feats_len.int()
            self.asr_model.frontend = None
        else:
            feats = speech
            feats_len = speech_lengths
        lfr_factor = max(1, (feats.size()[-1] // 80) - 1)
        batch = {"speech": feats, "speech_lengths": feats_len}

        # a. To device
        batch = to_device(batch, device=self.device)

        # b. Forward Encoder
        enc, enc_len = self.asr_model.encode(**batch, ind=self.decoding_ind)
        if isinstance(enc, tuple):
            enc = enc[0]
        # assert len(enc) == 1, len(enc)
        enc_len_batch_total = torch.sum(enc_len).item() * self.encoder_downsampling_factor

        predictor_outs = self.asr_model.calc_predictor(enc, enc_len)
        pre_acoustic_embeds, pre_token_length, alphas, pre_peak_index = predictor_outs[0], predictor_outs[1], \
                                                                        predictor_outs[2], predictor_outs[3]
        pre_token_length = pre_token_length.round().long()
        if torch.max(pre_token_length) < 1:
            return []
        if not isinstance(self.asr_model, ContextualParaformer) and not isinstance(self.asr_model,
                                                                                   NeatContextualParaformer):
            if self.hotword_list:
                logging.warning("Hotword is given but asr model is not a ContextualParaformer.")
            decoder_outs = self.asr_model.cal_decoder_with_predictor(enc, enc_len, pre_acoustic_embeds,
                                                                     pre_token_length)
            decoder_out, ys_pad_lens = decoder_outs[0], decoder_outs[1]
        else:
            decoder_outs = self.asr_model.cal_decoder_with_predictor(enc, enc_len, pre_acoustic_embeds,
                                                                     pre_token_length, hw_list=self.hotword_list)
            decoder_out, ys_pad_lens = decoder_outs[0], decoder_outs[1]

        if isinstance(self.asr_model, BiCifParaformer):
            _, _, us_alphas, us_peaks = self.asr_model.calc_predictor_timestamp(enc, enc_len,
                                                                                pre_token_length)  # test no bias cif2

        results = []
        b, n, d = decoder_out.size()
        for i in range(b):
            x = enc[i, :enc_len[i], :]
            am_scores = decoder_out[i, :pre_token_length[i], :]
            if self.beam_search is not None:
                nbest_hyps = self.beam_search(
                    x=x, am_scores=am_scores, maxlenratio=self.maxlenratio, minlenratio=self.minlenratio
                )

                nbest_hyps = nbest_hyps[: self.nbest]
            else:
                if pre_token_length[i] == 0:
                    yseq = torch.tensor(
                        [self.asr_model.sos] + [self.asr_model.eos], device=pre_acoustic_embeds.device
                    )
                    score = torch.tensor(0.0, device=pre_acoustic_embeds.device)
                else:
                    yseq = am_scores.argmax(dim=-1)
                    score = am_scores.max(dim=-1)[0]
                    score = torch.sum(score, dim=-1)
                    # pad with mask tokens to ensure compatibility with sos/eos tokens
                    yseq = torch.tensor(
                        [self.asr_model.sos] + yseq.tolist() + [self.asr_model.eos], device=yseq.device
                    )
                nbest_hyps = [Hypothesis(yseq=yseq, score=score)]
            for hyp in nbest_hyps:
                assert isinstance(hyp, (Hypothesis)), type(hyp)

                # remove sos/eos and get results
                last_pos = -1
                if isinstance(hyp.yseq, list):
                    token_int = hyp.yseq[1:last_pos]
                else:
                    token_int = hyp.yseq[1:last_pos].tolist()

                # remove blank symbol id, which is assumed to be 0
                token_int = list(filter(lambda x: x != 0 and x != 2, token_int))

                # Change integer-ids to tokens
                token = self.converter.ids2tokens(token_int)

                if self.tokenizer is not None:
                    text = self.tokenizer.tokens2text(token)
                else:
                    text = None
                timestamp = []
                if isinstance(self.asr_model, BiCifParaformer):
                    _, timestamp = ts_prediction_lfr6_standard(us_alphas[i][:enc_len[i] * 3],
                                                               us_peaks[i][:enc_len[i] * 3],
                                                               copy.copy(token),
                                                               vad_offset=begin_time)
                results.append((text, token, token_int, hyp, timestamp, enc_len_batch_total, lfr_factor))

        # assert check_return_type(results)
        return results

    def generate_hotwords_list(self, hotword_list_or_file):
        # for None
        if hotword_list_or_file is None:
            hotword_list = None
        # for local txt inputs
        elif os.path.exists(hotword_list_or_file) and hotword_list_or_file.endswith('.txt'):
            logging.info("Attempting to parse hotwords from local txt...")
            hotword_list = []
            hotword_str_list = []
            with codecs.open(hotword_list_or_file, 'r') as fin:
                for line in fin.readlines():
                    hw = line.strip()
                    hotword_str_list.append(hw)
                    hotword_list.append(self.converter.tokens2ids([i for i in hw]))
                hotword_list.append([self.asr_model.sos])
                hotword_str_list.append('<s>')
            logging.info("Initialized hotword list from file: {}, hotword list: {}."
                         .format(hotword_list_or_file, hotword_str_list))
        # for url, download and generate txt
        elif hotword_list_or_file.startswith('http'):
            logging.info("Attempting to parse hotwords from url...")
            work_dir = tempfile.TemporaryDirectory().name
            if not os.path.exists(work_dir):
                os.makedirs(work_dir)
            text_file_path = os.path.join(work_dir, os.path.basename(hotword_list_or_file))
            local_file = requests.get(hotword_list_or_file)
            open(text_file_path, "wb").write(local_file.content)
            hotword_list_or_file = text_file_path
            hotword_list = []
            hotword_str_list = []
            with codecs.open(hotword_list_or_file, 'r') as fin:
                for line in fin.readlines():
                    hw = line.strip()
                    hotword_str_list.append(hw)
                    hotword_list.append(self.converter.tokens2ids([i for i in hw]))
                hotword_list.append([self.asr_model.sos])
                hotword_str_list.append('<s>')
            logging.info("Initialized hotword list from file: {}, hotword list: {}."
                         .format(hotword_list_or_file, hotword_str_list))
        # for text str input
        elif not hotword_list_or_file.endswith('.txt'):
            logging.info("Attempting to parse hotwords as str...")
            hotword_list = []
            hotword_str_list = []
            for hw in hotword_list_or_file.strip().split():
                hotword_str_list.append(hw)
                hotword_list.append(self.converter.tokens2ids([i for i in hw]))
            hotword_list.append([self.asr_model.sos])
            hotword_str_list.append('<s>')
            logging.info("Hotword list: {}.".format(hotword_str_list))
        else:
            hotword_list = None
        return hotword_list


class Speech2TextParaformerOnline:
    """Speech2Text class

    Examples:
            >>> import soundfile
            >>> speech2text = Speech2TextParaformerOnline("asr_config.yml", "asr.pth")
            >>> audio, rate = soundfile.read("speech.wav")
            >>> speech2text(audio)
            [(text, token, token_int, hypothesis object), ...]

    """

    def __init__(
            self,
            asr_train_config: Union[Path, str] = None,
            asr_model_file: Union[Path, str] = None,
            cmvn_file: Union[Path, str] = None,
            lm_train_config: Union[Path, str] = None,
            lm_file: Union[Path, str] = None,
            token_type: str = None,
            bpemodel: str = None,
            device: str = "cpu",
            maxlenratio: float = 0.0,
            minlenratio: float = 0.0,
            dtype: str = "float32",
            beam_size: int = 20,
            ctc_weight: float = 0.5,
            lm_weight: float = 1.0,
            ngram_weight: float = 0.9,
            penalty: float = 0.0,
            nbest: int = 1,
            frontend_conf: dict = None,
            hotword_list_or_file: str = None,
            **kwargs,
    ):
        assert check_argument_types()

        # 1. Build ASR model
        scorers = {}
        asr_model, asr_train_args = build_model_from_file(
            asr_train_config, asr_model_file, cmvn_file, device, mode="paraformer"
        )
        frontend = None
        if asr_train_args.frontend is not None and asr_train_args.frontend_conf is not None:
            frontend = WavFrontendOnline(cmvn_file=cmvn_file, **asr_train_args.frontend_conf)

        logging.info("asr_model: {}".format(asr_model))
        logging.info("asr_train_args: {}".format(asr_train_args))
        asr_model.to(dtype=getattr(torch, dtype)).eval()

        if asr_model.ctc != None:
            ctc = CTCPrefixScorer(ctc=asr_model.ctc, eos=asr_model.eos)
            scorers.update(
                ctc=ctc
            )
        token_list = asr_model.token_list
        scorers.update(
            length_bonus=LengthBonus(len(token_list)),
        )

        # 2. Build Language model
        if lm_train_config is not None:
            lm, lm_train_args = build_model_from_file(
                lm_train_config, lm_file, None, device, task_name="lm"
            )
            scorers["lm"] = lm.lm

        # 3. Build ngram model
        # ngram is not supported now
        ngram = None
        scorers["ngram"] = ngram

        # 4. Build BeamSearch object
        # transducer is not supported now
        beam_search_transducer = None
        from funasr.modules.beam_search.beam_search import BeamSearchPara as BeamSearch

        weights = dict(
            decoder=1.0 - ctc_weight,
            ctc=ctc_weight,
            lm=lm_weight,
            ngram=ngram_weight,
            length_bonus=penalty,
        )
        beam_search = BeamSearch(
            beam_size=beam_size,
            weights=weights,
            scorers=scorers,
            sos=asr_model.sos,
            eos=asr_model.eos,
            vocab_size=len(token_list),
            token_list=token_list,
            pre_beam_score_key=None if ctc_weight == 1.0 else "full",
        )

        beam_search.to(device=device, dtype=getattr(torch, dtype)).eval()
        for scorer in scorers.values():
            if isinstance(scorer, torch.nn.Module):
                scorer.to(device=device, dtype=getattr(torch, dtype)).eval()

        logging.info(f"Decoding device={device}, dtype={dtype}")

        # 5. [Optional] Build Text converter: e.g. bpe-sym -> Text
        if token_type is None:
            token_type = asr_train_args.token_type
        if bpemodel is None:
            bpemodel = asr_train_args.bpemodel

        if token_type is None:
            tokenizer = None
        elif token_type == "bpe":
            if bpemodel is not None:
                tokenizer = build_tokenizer(token_type=token_type, bpemodel=bpemodel)
            else:
                tokenizer = None
        else:
            tokenizer = build_tokenizer(token_type=token_type)
        converter = TokenIDConverter(token_list=token_list)
        logging.info(f"Text tokenizer: {tokenizer}")

        self.asr_model = asr_model
        self.asr_train_args = asr_train_args
        self.converter = converter
        self.tokenizer = tokenizer

        # 6. [Optional] Build hotword list from str, local file or url

        is_use_lm = lm_weight != 0.0 and lm_file is not None
        if (ctc_weight == 0.0 or asr_model.ctc == None) and not is_use_lm:
            beam_search = None
        self.beam_search = beam_search
        logging.info(f"Beam_search: {self.beam_search}")
        self.beam_search_transducer = beam_search_transducer
        self.maxlenratio = maxlenratio
        self.minlenratio = minlenratio
        self.device = device
        self.dtype = dtype
        self.nbest = nbest
        self.frontend = frontend
        self.encoder_downsampling_factor = 1
        if asr_train_args.encoder == "data2vec_encoder" or asr_train_args.encoder_conf["input_layer"] == "conv2d":
            self.encoder_downsampling_factor = 4

    @torch.no_grad()
    def __call__(
            self, cache: dict, speech: Union[torch.Tensor], speech_lengths: Union[torch.Tensor] = None
    ):
        """Inference

        Args:
                speech: Input speech data
        Returns:
                text, token, token_int, hyp

        """
        assert check_argument_types()
        results = []
        cache_en = cache["encoder"]
        if speech.shape[1] < 16 * 60 and cache_en["is_final"]:
            if cache_en["start_idx"] == 0:
                return []
            cache_en["tail_chunk"] = True
            feats = cache_en["feats"]
            feats_len = torch.tensor([feats.shape[1]])
            self.asr_model.frontend = None
            self.frontend.cache_reset()
            results = self.infer(feats, feats_len, cache)
            return results
        else:
            if self.frontend is not None:
                if cache_en["start_idx"] == 0:
                    self.frontend.cache_reset()
                feats, feats_len = self.frontend.forward(speech, speech_lengths, cache_en["is_final"])
                feats = to_device(feats, device=self.device)
                feats_len = feats_len.int()
                self.asr_model.frontend = None
            else:
                feats = speech
                feats_len = speech_lengths

            if feats.shape[1] != 0:
                results = self.infer(feats, feats_len, cache)

        return results

    @torch.no_grad()
    def infer(self, feats: Union[torch.Tensor], feats_len: Union[torch.Tensor], cache: List = None):
        batch = {"speech": feats, "speech_lengths": feats_len}
        batch = to_device(batch, device=self.device)
        # b. Forward Encoder
        enc, enc_len = self.asr_model.encode_chunk(feats, feats_len, cache=cache)
        if isinstance(enc, tuple):
            enc = enc[0]
        # assert len(enc) == 1, len(enc)
        enc_len_batch_total = torch.sum(enc_len).item() * self.encoder_downsampling_factor

        predictor_outs = self.asr_model.calc_predictor_chunk(enc, cache)
        pre_acoustic_embeds, pre_token_length = predictor_outs[0], predictor_outs[1]
        if torch.max(pre_token_length) < 1:
            return []
        decoder_outs = self.asr_model.cal_decoder_with_predictor_chunk(enc, pre_acoustic_embeds, cache)
        decoder_out = decoder_outs

        results = []
        b, n, d = decoder_out.size()
        for i in range(b):
            x = enc[i, :enc_len[i], :]
            am_scores = decoder_out[i, :pre_token_length[i], :]
            if self.beam_search is not None:
                nbest_hyps = self.beam_search(
                    x=x, am_scores=am_scores, maxlenratio=self.maxlenratio, minlenratio=self.minlenratio
                )

                nbest_hyps = nbest_hyps[: self.nbest]
            else:
                yseq = am_scores.argmax(dim=-1)
                score = am_scores.max(dim=-1)[0]
                score = torch.sum(score, dim=-1)
                # pad with mask tokens to ensure compatibility with sos/eos tokens
                yseq = torch.tensor(
                    [self.asr_model.sos] + yseq.tolist() + [self.asr_model.eos], device=yseq.device
                )
                nbest_hyps = [Hypothesis(yseq=yseq, score=score)]

            for hyp in nbest_hyps:
                assert isinstance(hyp, (Hypothesis)), type(hyp)

                # remove sos/eos and get results
                last_pos = -1
                if isinstance(hyp.yseq, list):
                    token_int = hyp.yseq[1:last_pos]
                else:
                    token_int = hyp.yseq[1:last_pos].tolist()

                # remove blank symbol id, which is assumed to be 0
                token_int = list(filter(lambda x: x != 0 and x != 2, token_int))

                # Change integer-ids to tokens
                token = self.converter.ids2tokens(token_int)
                postprocessed_result = ""
                for item in token:
                    if item.endswith('@@'):
                        postprocessed_result += item[:-2]
                    elif re.match('^[a-zA-Z]+$', item):
                        postprocessed_result += item + " "
                    else:
                        postprocessed_result += item

                results.append(postprocessed_result)

        # assert check_return_type(results)
        return results


class Speech2TextUniASR:
    """Speech2Text class

    Examples:
        >>> import soundfile
        >>> speech2text = Speech2TextUniASR("asr_config.yml", "asr.pb")
        >>> audio, rate = soundfile.read("speech.wav")
        >>> speech2text(audio)
        [(text, token, token_int, hypothesis object), ...]

    """

    def __init__(
            self,
            asr_train_config: Union[Path, str] = None,
            asr_model_file: Union[Path, str] = None,
            cmvn_file: Union[Path, str] = None,
            lm_train_config: Union[Path, str] = None,
            lm_file: Union[Path, str] = None,
            token_type: str = None,
            bpemodel: str = None,
            device: str = "cpu",
            maxlenratio: float = 0.0,
            minlenratio: float = 0.0,
            dtype: str = "float32",
            beam_size: int = 20,
            ctc_weight: float = 0.5,
            lm_weight: float = 1.0,
            ngram_weight: float = 0.9,
            penalty: float = 0.0,
            nbest: int = 1,
            token_num_relax: int = 1,
            decoding_ind: int = 0,
            decoding_mode: str = "model1",
            frontend_conf: dict = None,
            **kwargs,
    ):
        assert check_argument_types()

        # 1. Build ASR model
        scorers = {}
        asr_model, asr_train_args = build_model_from_file(
            asr_train_config, asr_model_file, cmvn_file, device, mode="uniasr"
        )
        frontend = None
        if asr_train_args.frontend is not None and asr_train_args.frontend_conf is not None:
            frontend = WavFrontend(cmvn_file=cmvn_file, **asr_train_args.frontend_conf)

        logging.info("asr_train_args: {}".format(asr_train_args))
        asr_model.to(dtype=getattr(torch, dtype)).eval()
        if decoding_mode == "model1":
            decoder = asr_model.decoder
        else:
            decoder = asr_model.decoder2

        if asr_model.ctc != None:
            ctc = CTCPrefixScorer(ctc=asr_model.ctc, eos=asr_model.eos)
            scorers.update(
                ctc=ctc
            )
        token_list = asr_model.token_list
        scorers.update(
            decoder=decoder,
            length_bonus=LengthBonus(len(token_list)),
        )

        # 2. Build Language model
        if lm_train_config is not None:
            lm, lm_train_args = build_model_from_file(
                lm_train_config, lm_file, device, "lm"
            )
            scorers["lm"] = lm.lm

        # 3. Build ngram model
        # ngram is not supported now
        ngram = None
        scorers["ngram"] = ngram

        # 4. Build BeamSearch object
        # transducer is not supported now
        beam_search_transducer = None
        from funasr.modules.beam_search.beam_search import BeamSearchScama as BeamSearch

        weights = dict(
            decoder=1.0 - ctc_weight,
            ctc=ctc_weight,
            lm=lm_weight,
            ngram=ngram_weight,
            length_bonus=penalty,
        )
        beam_search = BeamSearch(
            beam_size=beam_size,
            weights=weights,
            scorers=scorers,
            sos=asr_model.sos,
            eos=asr_model.eos,
            vocab_size=len(token_list),
            token_list=token_list,
            pre_beam_score_key=None if ctc_weight == 1.0 else "full",
        )

        beam_search.to(device=device, dtype=getattr(torch, dtype)).eval()
        for scorer in scorers.values():
            if isinstance(scorer, torch.nn.Module):
                scorer.to(device=device, dtype=getattr(torch, dtype)).eval()
        # logging.info(f"Beam_search: {beam_search}")
        logging.info(f"Decoding device={device}, dtype={dtype}")

        # 5. [Optional] Build Text converter: e.g. bpe-sym -> Text
        if token_type is None:
            token_type = asr_train_args.token_type
        if bpemodel is None:
            bpemodel = asr_train_args.bpemodel

        if token_type is None:
            tokenizer = None
        elif token_type == "bpe":
            if bpemodel is not None:
                tokenizer = build_tokenizer(token_type=token_type, bpemodel=bpemodel)
            else:
                tokenizer = None
        else:
            tokenizer = build_tokenizer(token_type=token_type)
        converter = TokenIDConverter(token_list=token_list)
        logging.info(f"Text tokenizer: {tokenizer}")

        self.asr_model = asr_model
        self.asr_train_args = asr_train_args
        self.converter = converter
        self.tokenizer = tokenizer
        self.beam_search = beam_search
        self.beam_search_transducer = beam_search_transducer
        self.maxlenratio = maxlenratio
        self.minlenratio = minlenratio
        self.device = device
        self.dtype = dtype
        self.nbest = nbest
        self.token_num_relax = token_num_relax
        self.decoding_ind = decoding_ind
        self.decoding_mode = decoding_mode
        self.frontend = frontend

    @torch.no_grad()
    def __call__(
            self, speech: Union[torch.Tensor, np.ndarray], speech_lengths: Union[torch.Tensor, np.ndarray] = None
    ) -> List[
        Tuple[
            Optional[str],
            List[str],
            List[int],
            Union[Hypothesis],
        ]
    ]:
        """Inference

        Args:
            speech: Input speech data
        Returns:
            text, token, token_int, hyp

        """
        assert check_argument_types()

        # Input as audio signal
        if isinstance(speech, np.ndarray):
            speech = torch.tensor(speech)

        if self.frontend is not None:
            feats, feats_len = self.frontend.forward(speech, speech_lengths)
            feats = to_device(feats, device=self.device)
            feats_len = feats_len.int()
            self.asr_model.frontend = None
        else:
            feats = speech
            feats_len = speech_lengths
        lfr_factor = max(1, (feats.size()[-1] // 80) - 1)
        feats_raw = feats.clone().to(self.device)
        batch = {"speech": feats, "speech_lengths": feats_len}

        # a. To device
        batch = to_device(batch, device=self.device)
        # b. Forward Encoder
        _, enc, enc_len = self.asr_model.encode(**batch, ind=self.decoding_ind)
        if isinstance(enc, tuple):
            enc = enc[0]
        assert len(enc) == 1, len(enc)
        if self.decoding_mode == "model1":
            predictor_outs = self.asr_model.calc_predictor_mask(enc, enc_len)
        else:
            enc, enc_len = self.asr_model.encode2(enc, enc_len, feats_raw, feats_len, ind=self.decoding_ind)
            predictor_outs = self.asr_model.calc_predictor_mask2(enc, enc_len)

        scama_mask = predictor_outs[4]
        pre_token_length = predictor_outs[1]
        pre_acoustic_embeds = predictor_outs[0]
        maxlen = pre_token_length.sum().item() + self.token_num_relax
        minlen = max(0, pre_token_length.sum().item() - self.token_num_relax)
        # c. Passed the encoder result and the beam search
        nbest_hyps = self.beam_search(
            x=enc[0], scama_mask=scama_mask, pre_acoustic_embeds=pre_acoustic_embeds, maxlenratio=self.maxlenratio,
            minlenratio=self.minlenratio, maxlen=int(maxlen), minlen=int(minlen),
        )

        nbest_hyps = nbest_hyps[: self.nbest]

        results = []
        for hyp in nbest_hyps:
            assert isinstance(hyp, (Hypothesis)), type(hyp)

            # remove sos/eos and get results
            last_pos = -1
            if isinstance(hyp.yseq, list):
                token_int = hyp.yseq[1:last_pos]
            else:
                token_int = hyp.yseq[1:last_pos].tolist()

            # remove blank symbol id, which is assumed to be 0
            token_int = list(filter(lambda x: x != 0, token_int))

            # Change integer-ids to tokens
            token = self.converter.ids2tokens(token_int)
            token = list(filter(lambda x: x != "<gbg>", token))

            if self.tokenizer is not None:
                text = self.tokenizer.tokens2text(token)
            else:
                text = None
            results.append((text, token, token_int, hyp))

        assert check_return_type(results)
        return results


class Speech2TextMFCCA:
    """Speech2Text class

    Examples:
        >>> import soundfile
        >>> speech2text = Speech2TextMFCCA("asr_config.yml", "asr.pb")
        >>> audio, rate = soundfile.read("speech.wav")
        >>> speech2text(audio)
        [(text, token, token_int, hypothesis object), ...]

    """

    def __init__(
            self,
            asr_train_config: Union[Path, str] = None,
            asr_model_file: Union[Path, str] = None,
            cmvn_file: Union[Path, str] = None,
            lm_train_config: Union[Path, str] = None,
            lm_file: Union[Path, str] = None,
            token_type: str = None,
            bpemodel: str = None,
            device: str = "cpu",
            maxlenratio: float = 0.0,
            minlenratio: float = 0.0,
            batch_size: int = 1,
            dtype: str = "float32",
            beam_size: int = 20,
            ctc_weight: float = 0.5,
            lm_weight: float = 1.0,
            ngram_weight: float = 0.9,
            penalty: float = 0.0,
            nbest: int = 1,
            streaming: bool = False,
            **kwargs,
    ):
        assert check_argument_types()

        # 1. Build ASR model
        scorers = {}
        asr_model, asr_train_args = build_model_from_file(
            asr_train_config, asr_model_file, cmvn_file, device
        )

        logging.info("asr_model: {}".format(asr_model))
        logging.info("asr_train_args: {}".format(asr_train_args))
        asr_model.to(dtype=getattr(torch, dtype)).eval()

        decoder = asr_model.decoder

        ctc = CTCPrefixScorer(ctc=asr_model.ctc, eos=asr_model.eos)
        token_list = asr_model.token_list
        scorers.update(
            decoder=decoder,
            ctc=ctc,
            length_bonus=LengthBonus(len(token_list)),
        )

        # 2. Build Language model
        if lm_train_config is not None:
            lm, lm_train_args = build_model_from_file(
                lm_train_config, lm_file, None, device, task_name="lm"
            )
            lm.to(device)
            scorers["lm"] = lm.lm
        # 3. Build ngram model
        # ngram is not supported now
        ngram = None
        scorers["ngram"] = ngram

        # 4. Build BeamSearch object
        # transducer is not supported now
        beam_search_transducer = None

        weights = dict(
            decoder=1.0 - ctc_weight,
            ctc=ctc_weight,
            lm=lm_weight,
            ngram=ngram_weight,
            length_bonus=penalty,
        )
        beam_search = BeamSearch(
            beam_size=beam_size,
            weights=weights,
            scorers=scorers,
            sos=asr_model.sos,
            eos=asr_model.eos,
            vocab_size=len(token_list),
            token_list=token_list,
            pre_beam_score_key=None if ctc_weight == 1.0 else "full",
        )
        # beam_search.__class__ = BatchBeamSearch
        # 5. [Optional] Build Text converter: e.g. bpe-sym -> Text
        if token_type is None:
            token_type = asr_train_args.token_type
        if bpemodel is None:
            bpemodel = asr_train_args.bpemodel

        if token_type is None:
            tokenizer = None
        elif token_type == "bpe":
            if bpemodel is not None:
                tokenizer = build_tokenizer(token_type=token_type, bpemodel=bpemodel)
            else:
                tokenizer = None
        else:
            tokenizer = build_tokenizer(token_type=token_type)
        converter = TokenIDConverter(token_list=token_list)
        logging.info(f"Text tokenizer: {tokenizer}")

        self.asr_model = asr_model
        self.asr_train_args = asr_train_args
        self.converter = converter
        self.tokenizer = tokenizer
        self.beam_search = beam_search
        self.beam_search_transducer = beam_search_transducer
        self.maxlenratio = maxlenratio
        self.minlenratio = minlenratio
        self.device = device
        self.dtype = dtype
        self.nbest = nbest

    @torch.no_grad()
    def __call__(
            self, speech: Union[torch.Tensor, np.ndarray], speech_lengths: Union[torch.Tensor, np.ndarray] = None
    ) -> List[
        Tuple[
            Optional[str],
            List[str],
            List[int],
            Union[Hypothesis],
        ]
    ]:
        """Inference

        Args:
            speech: Input speech data
        Returns:
            text, token, token_int, hyp

        """
        assert check_argument_types()
        # Input as audio signal
        if isinstance(speech, np.ndarray):
            speech = torch.tensor(speech)
        if (speech.dim() == 3):
            speech = torch.squeeze(speech, 2)
        # speech = speech.unsqueeze(0).to(getattr(torch, self.dtype))
        speech = speech.to(getattr(torch, self.dtype))
        # lenghts: (1,)
        lengths = speech.new_full([1], dtype=torch.long, fill_value=speech.size(1))
        batch = {"speech": speech, "speech_lengths": lengths}

        # a. To device
        batch = to_device(batch, device=self.device)

        # b. Forward Encoder
        enc, _ = self.asr_model.encode(**batch)

        assert len(enc) == 1, len(enc)

        # c. Passed the encoder result and the beam search
        nbest_hyps = self.beam_search(
            x=enc[0], maxlenratio=self.maxlenratio, minlenratio=self.minlenratio
        )

        nbest_hyps = nbest_hyps[: self.nbest]

        results = []
        for hyp in nbest_hyps:
            assert isinstance(hyp, (Hypothesis)), type(hyp)

            # remove sos/eos and get results
            last_pos = -1
            if isinstance(hyp.yseq, list):
                token_int = hyp.yseq[1:last_pos]
            else:
                token_int = hyp.yseq[1:last_pos].tolist()

            # remove blank symbol id, which is assumed to be 0
            token_int = list(filter(lambda x: x != 0, token_int))

            # Change integer-ids to tokens
            token = self.converter.ids2tokens(token_int)

            if self.tokenizer is not None:
                text = self.tokenizer.tokens2text(token)
            else:
                text = None
            results.append((text, token, token_int, hyp))

        assert check_return_type(results)
        return results


class Speech2TextTransducer:
    """Speech2Text class for Transducer models.
    Args:
        asr_train_config: ASR model training config path.
        asr_model_file: ASR model path.
        beam_search_config: Beam search config path.
        lm_train_config: Language Model training config path.
        lm_file: Language Model config path.
        token_type: Type of token units.
        bpemodel: BPE model path.
        device: Device to use for inference.
        beam_size: Size of beam during search.
        dtype: Data type.
        lm_weight: Language model weight.
        quantize_asr_model: Whether to apply dynamic quantization to ASR model.
        quantize_modules: List of module names to apply dynamic quantization on.
        quantize_dtype: Dynamic quantization data type.
        nbest: Number of final hypothesis.
        streaming: Whether to perform chunk-by-chunk inference.
        chunk_size: Number of frames in chunk AFTER subsampling.
        left_context: Number of frames in left context AFTER subsampling.
        right_context: Number of frames in right context AFTER subsampling.
        display_partial_hypotheses: Whether to display partial hypotheses.
    """

    def __init__(
            self,
            asr_train_config: Union[Path, str] = None,
            asr_model_file: Union[Path, str] = None,
            cmvn_file: Union[Path, str] = None,
            beam_search_config: Dict[str, Any] = None,
            lm_train_config: Union[Path, str] = None,
            lm_file: Union[Path, str] = None,
            token_type: str = None,
            bpemodel: str = None,
            device: str = "cpu",
            beam_size: int = 5,
            dtype: str = "float32",
            lm_weight: float = 1.0,
            quantize_asr_model: bool = False,
            quantize_modules: List[str] = None,
            quantize_dtype: str = "qint8",
            nbest: int = 1,
            streaming: bool = False,
            simu_streaming: bool = False,
            chunk_size: int = 16,
            left_context: int = 32,
            right_context: int = 0,
            display_partial_hypotheses: bool = False,
    ) -> None:
        """Construct a Speech2Text object."""
        super().__init__()

        assert check_argument_types()
        asr_model, asr_train_args = build_model_from_file(
            asr_train_config, asr_model_file, cmvn_file, device
        )

        frontend = None
        if asr_train_args.frontend is not None and asr_train_args.frontend_conf is not None:
            frontend = WavFrontend(cmvn_file=cmvn_file, **asr_train_args.frontend_conf)

        if quantize_asr_model:
            if quantize_modules is not None:
                if not all([q in ["LSTM", "Linear"] for q in quantize_modules]):
                    raise ValueError(
                        "Only 'Linear' and 'LSTM' modules are currently supported"
                        " by PyTorch and in --quantize_modules"
                    )

                q_config = set([getattr(torch.nn, q) for q in quantize_modules])
            else:
                q_config = {torch.nn.Linear}

            if quantize_dtype == "float16" and (V(torch.__version__) < V("1.5.0")):
                raise ValueError(
                    "float16 dtype for dynamic quantization is not supported with torch"
                    " version < 1.5.0. Switching to qint8 dtype instead."
                )
            q_dtype = getattr(torch, quantize_dtype)

            asr_model = torch.quantization.quantize_dynamic(
                asr_model, q_config, dtype=q_dtype
            ).eval()
        else:
            asr_model.to(dtype=getattr(torch, dtype)).eval()

        if lm_train_config is not None:
            lm, lm_train_args = build_model_from_file(
                lm_train_config, lm_file, None, device, task_name="lm"
            )
            lm_scorer = lm.lm
        else:
            lm_scorer = None

        # 4. Build BeamSearch object
        if beam_search_config is None:
            beam_search_config = {}

        beam_search = BeamSearchTransducer(
            asr_model.decoder,
            asr_model.joint_network,
            beam_size,
            lm=lm_scorer,
            lm_weight=lm_weight,
            nbest=nbest,
            **beam_search_config,
        )

        token_list = asr_model.token_list

        if token_type is None:
            token_type = asr_train_args.token_type
        if bpemodel is None:
            bpemodel = asr_train_args.bpemodel

        if token_type is None:
            tokenizer = None
        elif token_type == "bpe":
            if bpemodel is not None:
                tokenizer = build_tokenizer(token_type=token_type, bpemodel=bpemodel)
            else:
                tokenizer = None
        else:
            tokenizer = build_tokenizer(token_type=token_type)
        converter = TokenIDConverter(token_list=token_list)
        logging.info(f"Text tokenizer: {tokenizer}")

        self.asr_model = asr_model
        self.asr_train_args = asr_train_args
        self.device = device
        self.dtype = dtype
        self.nbest = nbest

        self.converter = converter
        self.tokenizer = tokenizer

        self.beam_search = beam_search
        self.streaming = streaming
        self.simu_streaming = simu_streaming
        self.chunk_size = max(chunk_size, 0)
        self.left_context = left_context
        self.right_context = max(right_context, 0)

        if not streaming or chunk_size == 0:
            self.streaming = False
            self.asr_model.encoder.dynamic_chunk_training = False

        if not simu_streaming or chunk_size == 0:
            self.simu_streaming = False
            self.asr_model.encoder.dynamic_chunk_training = False

        self.frontend = frontend
        self.window_size = self.chunk_size + self.right_context

        if self.streaming:
            self._ctx = self.asr_model.encoder.get_encoder_input_size(
                self.window_size
            )

            self.last_chunk_length = (
                    self.asr_model.encoder.embed.min_frame_length + self.right_context + 1
            )
            self.reset_inference_cache()

    def reset_inference_cache(self) -> None:
        """Reset Speech2Text parameters."""
        self.frontend_cache = None

        self.asr_model.encoder.reset_streaming_cache(
            self.left_context, device=self.device
        )
        self.beam_search.reset_inference_cache()

        self.num_processed_frames = torch.tensor([[0]], device=self.device)

    @torch.no_grad()
    def streaming_decode(
            self,
            speech: Union[torch.Tensor, np.ndarray],
            is_final: bool = True,
    ) -> List[HypothesisTransducer]:
        """Speech2Text streaming call.
        Args:
            speech: Chunk of speech data. (S)
            is_final: Whether speech corresponds to the final chunk of data.
        Returns:
            nbest_hypothesis: N-best hypothesis.
        """
        if isinstance(speech, np.ndarray):
            speech = torch.tensor(speech)
        if is_final:
            if self.streaming and speech.size(0) < self.last_chunk_length:
                pad = torch.zeros(
                    self.last_chunk_length - speech.size(0), speech.size(1), dtype=speech.dtype
                )
                speech = torch.cat([speech, pad],
                                   dim=0)  # feats, feats_length = self.apply_frontend(speech, is_final=is_final)

        feats = speech.unsqueeze(0).to(getattr(torch, self.dtype))
        feats_lengths = feats.new_full([1], dtype=torch.long, fill_value=feats.size(1))

        if self.asr_model.normalize is not None:
            feats, feats_lengths = self.asr_model.normalize(feats, feats_lengths)

        feats = to_device(feats, device=self.device)
        feats_lengths = to_device(feats_lengths, device=self.device)
        enc_out = self.asr_model.encoder.chunk_forward(
            feats,
            feats_lengths,
            self.num_processed_frames,
            chunk_size=self.chunk_size,
            left_context=self.left_context,
            right_context=self.right_context,
        )
        nbest_hyps = self.beam_search(enc_out[0], is_final=is_final)

        self.num_processed_frames += self.chunk_size

        if is_final:
            self.reset_inference_cache()

        return nbest_hyps

    @torch.no_grad()
    def simu_streaming_decode(self, speech: Union[torch.Tensor, np.ndarray]) -> List[HypothesisTransducer]:
        """Speech2Text call.
        Args:
            speech: Speech data. (S)
        Returns:
            nbest_hypothesis: N-best hypothesis.
        """
        assert check_argument_types()

        if isinstance(speech, np.ndarray):
            speech = torch.tensor(speech)

        if self.frontend is not None:
            speech = torch.unsqueeze(speech, axis=0)
            speech_lengths = speech.new_full([1], dtype=torch.long, fill_value=speech.size(1))
            feats, feats_lengths = self.frontend(speech, speech_lengths)
        else:
            feats = speech.unsqueeze(0).to(getattr(torch, self.dtype))
            feats_lengths = feats.new_full([1], dtype=torch.long, fill_value=feats.size(1))

        if self.asr_model.normalize is not None:
            feats, feats_lengths = self.asr_model.normalize(feats, feats_lengths)

        feats = to_device(feats, device=self.device)
        feats_lengths = to_device(feats_lengths, device=self.device)
        enc_out = self.asr_model.encoder.simu_chunk_forward(feats, feats_lengths, self.chunk_size, self.left_context,
                                                            self.right_context)
        nbest_hyps = self.beam_search(enc_out[0])

        return nbest_hyps

    @torch.no_grad()
    def __call__(self, speech: Union[torch.Tensor, np.ndarray]) -> List[HypothesisTransducer]:
        """Speech2Text call.
        Args:
            speech: Speech data. (S)
        Returns:
            nbest_hypothesis: N-best hypothesis.
        """
        assert check_argument_types()

        if isinstance(speech, np.ndarray):
            speech = torch.tensor(speech)

        if self.frontend is not None:
            speech = torch.unsqueeze(speech, axis=0)
            speech_lengths = speech.new_full([1], dtype=torch.long, fill_value=speech.size(1))
            feats, feats_lengths = self.frontend(speech, speech_lengths)
        else:
            feats = speech.unsqueeze(0).to(getattr(torch, self.dtype))
            feats_lengths = feats.new_full([1], dtype=torch.long, fill_value=feats.size(1))

        feats = to_device(feats, device=self.device)
        feats_lengths = to_device(feats_lengths, device=self.device)

        enc_out, _, _ = self.asr_model.encoder(feats, feats_lengths)

        nbest_hyps = self.beam_search(enc_out[0])

        return nbest_hyps

    def hypotheses_to_results(self, nbest_hyps: List[HypothesisTransducer]) -> List[Any]:
        """Build partial or final results from the hypotheses.
        Args:
            nbest_hyps: N-best hypothesis.
        Returns:
            results: Results containing different representation for the hypothesis.
        """
        results = []

        for hyp in nbest_hyps:
            token_int = list(filter(lambda x: x != 0, hyp.yseq))

            token = self.converter.ids2tokens(token_int)

            if self.tokenizer is not None:
                text = self.tokenizer.tokens2text(token)
            else:
                text = None
            results.append((text, token, token_int, hyp))

            assert check_return_type(results)

        return results

    @staticmethod
    def from_pretrained(
            model_tag: Optional[str] = None,
            **kwargs: Optional[Any],
    ) -> Speech2Text:
        """Build Speech2Text instance from the pretrained model.
        Args:
            model_tag: Model tag of the pretrained models.
        Return:
            : Speech2Text instance.
        """
        if model_tag is not None:
            try:
                from espnet_model_zoo.downloader import ModelDownloader

            except ImportError:
                logging.error(
                    "`espnet_model_zoo` is not installed. "
                    "Please install via `pip install -U espnet_model_zoo`."
                )
                raise
            d = ModelDownloader()
            kwargs.update(**d.download_and_unpack(model_tag))

        return Speech2TextTransducer(**kwargs)


class Speech2TextSAASR:
    """Speech2Text class

    Examples:
        >>> import soundfile
        >>> speech2text = Speech2TextSAASR("asr_config.yml", "asr.pb")
        >>> audio, rate = soundfile.read("speech.wav")
        >>> speech2text(audio)
        [(text, token, token_int, hypothesis object), ...]

    """

    def __init__(
            self,
            asr_train_config: Union[Path, str] = None,
            asr_model_file: Union[Path, str] = None,
            cmvn_file: Union[Path, str] = None,
            lm_train_config: Union[Path, str] = None,
            lm_file: Union[Path, str] = None,
            token_type: str = None,
            bpemodel: str = None,
            device: str = "cpu",
            maxlenratio: float = 0.0,
            minlenratio: float = 0.0,
            batch_size: int = 1,
            dtype: str = "float32",
            beam_size: int = 20,
            ctc_weight: float = 0.5,
            lm_weight: float = 1.0,
            ngram_weight: float = 0.9,
            penalty: float = 0.0,
            nbest: int = 1,
            streaming: bool = False,
            frontend_conf: dict = None,
            **kwargs,
    ):
        assert check_argument_types()

        # 1. Build ASR model
<<<<<<< HEAD
        scorers = {}
        asr_model, asr_train_args = build_model_from_file(
=======
        from funasr.tasks.asr import ASRTaskSAASR
        scorers = {}
        asr_model, asr_train_args = ASRTaskSAASR.build_model_from_file(
>>>>>>> 34c068d0
            asr_train_config, asr_model_file, cmvn_file, device
        )
        frontend = None
        if asr_train_args.frontend is not None and asr_train_args.frontend_conf is not None:
            from funasr.tasks.sa_asr import frontend_choices
            if asr_train_args.frontend == 'wav_frontend' or asr_train_args.frontend == "multichannelfrontend":
                frontend_class = frontend_choices.get_class(asr_train_args.frontend)
                frontend = frontend_class(cmvn_file=cmvn_file, **asr_train_args.frontend_conf).eval()
            else:
                frontend_class = frontend_choices.get_class(asr_train_args.frontend)
                frontend = frontend_class(**asr_train_args.frontend_conf).eval()

        logging.info("asr_model: {}".format(asr_model))
        logging.info("asr_train_args: {}".format(asr_train_args))
        asr_model.to(dtype=getattr(torch, dtype)).eval()

        decoder = asr_model.decoder

        ctc = CTCPrefixScorer(ctc=asr_model.ctc, eos=asr_model.eos)
        token_list = asr_model.token_list
        scorers.update(
            decoder=decoder,
            ctc=ctc,
            length_bonus=LengthBonus(len(token_list)),
        )

        # 2. Build Language model
        if lm_train_config is not None:
            lm, lm_train_args = build_model_from_file(
                lm_train_config, lm_file, None, device, task_name="lm"
            )
            scorers["lm"] = lm.lm

        # 3. Build ngram model
        # ngram is not supported now
        ngram = None
        scorers["ngram"] = ngram

        # 4. Build BeamSearch object
        # transducer is not supported now
        beam_search_transducer = None
        from funasr.modules.beam_search.beam_search_sa_asr import BeamSearch

        weights = dict(
            decoder=1.0 - ctc_weight,
            ctc=ctc_weight,
            lm=lm_weight,
            ngram=ngram_weight,
            length_bonus=penalty,
        )
        beam_search = BeamSearch(
            beam_size=beam_size,
            weights=weights,
            scorers=scorers,
            sos=asr_model.sos,
            eos=asr_model.eos,
            vocab_size=len(token_list),
            token_list=token_list,
            pre_beam_score_key=None if ctc_weight == 1.0 else "full",
        )

        # 5. [Optional] Build Text converter: e.g. bpe-sym -> Text
        if token_type is None:
            token_type = asr_train_args.token_type
        if bpemodel is None:
            bpemodel = asr_train_args.bpemodel

        if token_type is None:
            tokenizer = None
        elif token_type == "bpe":
            if bpemodel is not None:
                tokenizer = build_tokenizer(token_type=token_type, bpemodel=bpemodel)
            else:
                tokenizer = None
        else:
            tokenizer = build_tokenizer(token_type=token_type)
        converter = TokenIDConverter(token_list=token_list)
        logging.info(f"Text tokenizer: {tokenizer}")

        self.asr_model = asr_model
        self.asr_train_args = asr_train_args
        self.converter = converter
        self.tokenizer = tokenizer
        self.beam_search = beam_search
        self.beam_search_transducer = beam_search_transducer
        self.maxlenratio = maxlenratio
        self.minlenratio = minlenratio
        self.device = device
        self.dtype = dtype
        self.nbest = nbest
        self.frontend = frontend

    @torch.no_grad()
    def __call__(
            self, speech: Union[torch.Tensor, np.ndarray], speech_lengths: Union[torch.Tensor, np.ndarray],
            profile: Union[torch.Tensor, np.ndarray], profile_lengths: Union[torch.Tensor, np.ndarray]
    ) -> List[
        Tuple[
            Optional[str],
            Optional[str],
            List[str],
            List[int],
            Union[HypothesisSAASR],
        ]
    ]:
        """Inference

        Args:
            speech: Input speech data
        Returns:
            text, text_id, token, token_int, hyp

        """
        assert check_argument_types()

        # Input as audio signal
        if isinstance(speech, np.ndarray):
            speech = torch.tensor(speech)

        if isinstance(profile, np.ndarray):
            profile = torch.tensor(profile)

        if self.frontend is not None:
            feats, feats_len = self.frontend.forward(speech, speech_lengths)
            feats = to_device(feats, device=self.device)
            feats_len = feats_len.int()
            self.asr_model.frontend = None
        else:
            feats = speech
            feats_len = speech_lengths
        lfr_factor = max(1, (feats.size()[-1] // 80) - 1)
        batch = {"speech": feats, "speech_lengths": feats_len}

        # a. To device
        batch = to_device(batch, device=self.device)

        # b. Forward Encoder
        asr_enc, _, spk_enc = self.asr_model.encode(**batch)
        if isinstance(asr_enc, tuple):
            asr_enc = asr_enc[0]
        if isinstance(spk_enc, tuple):
            spk_enc = spk_enc[0]
        assert len(asr_enc) == 1, len(asr_enc)
        assert len(spk_enc) == 1, len(spk_enc)

        # c. Passed the encoder result and the beam search
        nbest_hyps = self.beam_search(
            asr_enc[0], spk_enc[0], profile[0], maxlenratio=self.maxlenratio, minlenratio=self.minlenratio
        )

        nbest_hyps = nbest_hyps[: self.nbest]

        results = []
        for hyp in nbest_hyps:
            assert isinstance(hyp, (HypothesisSAASR)), type(hyp)

            # remove sos/eos and get results
            last_pos = -1
            if isinstance(hyp.yseq, list):
                token_int = hyp.yseq[1: last_pos]
            else:
                token_int = hyp.yseq[1: last_pos].tolist()

            spk_weigths = torch.stack(hyp.spk_weigths, dim=0)

            token_ori = self.converter.ids2tokens(token_int)
            text_ori = self.tokenizer.tokens2text(token_ori)

            text_ori_spklist = text_ori.split('$')
            cur_index = 0
            spk_choose = []
            for i in range(len(text_ori_spklist)):
                text_ori_split = text_ori_spklist[i]
                n = len(text_ori_split)
                spk_weights_local = spk_weigths[cur_index: cur_index + n]
                cur_index = cur_index + n + 1
                spk_weights_local = spk_weights_local.mean(dim=0)
                spk_choose_local = spk_weights_local.argmax(-1)
                spk_choose.append(spk_choose_local.item() + 1)

            # remove blank symbol id, which is assumed to be 0
            token_int = list(filter(lambda x: x != 0, token_int))

            # Change integer-ids to tokens
            token = self.converter.ids2tokens(token_int)

            if self.tokenizer is not None:
                text = self.tokenizer.tokens2text(token)
            else:
                text = None

            text_spklist = text.split('$')
            assert len(spk_choose) == len(text_spklist)

            spk_list = []
            for i in range(len(text_spklist)):
                text_split = text_spklist[i]
                n = len(text_split)
                spk_list.append(str(spk_choose[i]) * n)

            text_id = '$'.join(spk_list)

            assert len(text) == len(text_id)

            results.append((text, text_id, token, token_int, hyp))

        assert check_return_type(results)
        return results<|MERGE_RESOLUTION|>--- conflicted
+++ resolved
@@ -1630,14 +1630,8 @@
         assert check_argument_types()
 
         # 1. Build ASR model
-<<<<<<< HEAD
         scorers = {}
         asr_model, asr_train_args = build_model_from_file(
-=======
-        from funasr.tasks.asr import ASRTaskSAASR
-        scorers = {}
-        asr_model, asr_train_args = ASRTaskSAASR.build_model_from_file(
->>>>>>> 34c068d0
             asr_train_config, asr_model_file, cmvn_file, device
         )
         frontend = None
